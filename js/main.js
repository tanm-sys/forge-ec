--- conflicted
+++ resolved
@@ -1,1613 +1,1070 @@
-// ===== MAIN APPLICATION JAVASCRIPT WITH LOCALSTORAGE AUTH =====
-
-// IMPORTANT: This is a client-side authentication system using localStorage.
-// It is NOT secure for sensitive data and is intended for demonstration or
-// simple personalization purposes on static sites only.
-// User credentials are stored in the browser and are susceptible to XSS attacks.
-
 class ForgeECApp {
-  constructor() {
-    this.isLoaded = false;
-    this.currentTheme = 'light';
-    this.scrollPosition = 0;
-    this.isScrolling = false;
-
-    this.init();
-  }
-
-  async init() {
-    // Initialize core functionality
-    this.updateLoadingProgress(10);
-    this.setupEventListeners();
-
-    this.updateLoadingProgress(20);
-    this.initializeTheme();
-
-    this.updateLoadingProgress(30);
-    this.setupScrollEffects();
-
-    this.updateLoadingProgress(40);
-    this.setupNavigation();
-
-    this.updateLoadingProgress(50);
-    this.setupAnimations();
-
-    // Initialize Firebase services
-    this.updateLoadingProgress(60);
-    await this.initializeFirebase();
-
-    // Load external data
-    this.updateLoadingProgress(80);
-    await this.loadGitHubData();
-
-    // Initialize scroll-triggered animations
-    this.updateLoadingProgress(90);
-    this.initScrollAnimations();
-
-    // Hide loading screen
-    this.hideLoadingScreen();
-
-    console.log('🦀 Forge EC website with Firebase initialized successfully!');
-  }
-
-  async initializeFirebase() {
-    try {
-      console.log('🔥 Initializing Firebase services...');
-
-      // Wait for Firebase to be ready with improved timeout handling
-      if (window.firebaseInitialized) {
-        // Firebase services are already initialized
-        this.setupFirebaseAuth();
-        this.firebaseInitialized = true;
-        console.log('✅ Firebase services already initialized');
-      } else {
-        // Wait for Firebase ready event with race condition protection
-        const firebaseReady = new Promise((resolve, reject) => {
-          let resolved = false;
-          let checkCount = 0;
-          const maxChecks = 100; // Maximum 10 seconds (100 * 100ms)
-
-          const checkFirebase = () => {
-            if (resolved) return; // Prevent multiple resolutions
-
-            checkCount++;
+    constructor() {
+        this.isLoaded = false;
+        this.currentTheme = 'light';
+        this.scrollPosition = 0;
+        this.isScrolling = false;
+        this.currentUser = null;
+        this.authEventListenersSetup = false;
+        this.fallbackMode = false;
+        this.focusTrapHandler = null;
+        this.isAuthModalOpen = false;
+
+        this.init();
+    }
+
+    async init() {
+        this.updateLoadingProgress(10);
+        this.setupEventListeners();
+
+        this.updateLoadingProgress(20);
+        this.initializeTheme();
+
+        this.updateLoadingProgress(30);
+        this.setupScrollEffects();
+
+        this.updateLoadingProgress(40);
+        this.setupNavigation();
+
+        this.updateLoadingProgress(50);
+        this.setupAnimations();
+
+        this.updateLoadingProgress(60);
+        await this.initializeFirebase();
+
+        this.updateLoadingProgress(80);
+        await this.loadGitHubData();
+
+        this.updateLoadingProgress(90);
+        this.initScrollAnimations();
+
+        this.hideLoadingScreen();
+        console.log('Forge EC website with Firebase initialized successfully!');
+    }
+
+    async initializeFirebase() {
+        try {
+            console.log('Initializing Firebase services...');
             if (window.firebaseInitialized) {
-              resolved = true;
-              resolve();
-            } else if (checkCount >= maxChecks) {
-              resolved = true;
-              reject(new Error('Firebase initialization timeout'));
+                this.setupFirebaseAuth();
+                this.firebaseInitialized = true;
+                console.log('Firebase services already initialized');
             } else {
-              setTimeout(checkFirebase, 100);
-            }
-          };
-
-          // Listen for Firebase ready event
-          const handleFirebaseReady = () => {
-            if (!resolved) {
-              resolved = true;
-              resolve();
-            }
-          };
-
-          window.addEventListener('firebaseReady', handleFirebaseReady, { once: true });
-
-          // Start checking periodically
-          setTimeout(checkFirebase, 100);
+                const firebaseReady = new Promise((resolve, reject) => {
+                    let resolved = false;
+                    let checkCount = 0;
+                    const maxChecks = 100;
+
+                    const checkFirebase = () => {
+                        if (resolved) return;
+                        checkCount++;
+                        if (window.firebaseInitialized) {
+                            resolved = true;
+                            resolve();
+                        } else if (checkCount >= maxChecks) {
+                            resolved = true;
+                            reject(new Error('Firebase initialization timeout'));
+                        } else {
+                            setTimeout(checkFirebase, 100);
+                        }
+                    };
+
+                    const handleFirebaseReady = () => {
+                        if (!resolved) {
+                            resolved = true;
+                            resolve();
+                        }
+                    };
+
+                    window.addEventListener('firebaseReady', handleFirebaseReady, { once: true });
+                    setTimeout(checkFirebase, 100);
+                });
+
+                await firebaseReady;
+
+                if (window.firebaseInitialized) {
+                    this.setupFirebaseAuth();
+                    this.firebaseInitialized = true;
+                    console.log('Firebase services initialized successfully (delayed)');
+                } else {
+                    throw new Error('Firebase failed to initialize within timeout');
+                }
+            }
+        } catch (error) {
+            console.warn(`Firebase initialization failed: ${error.message}. Falling back to localStorage authentication.`);
+            this.firebaseInitialized = false;
+            this.createAuthModal();
+            this.setupFallbackAuth();
+        }
+    }
+
+    setupFirebaseAuth() {
+        if (this.firebaseInitialized && window.firebaseAuth) {
+            this.initializeAuth();
+            this.createAuthModal();
+            this.setupAuthEventListeners();
+        } else {
+            console.log('Firebase not initialized, Firebase Auth setup skipped.');
+            if (!document.getElementById('auth-modal')) {
+                this.createAuthModal();
+            }
+            this.setupAuthEventListeners();
+        }
+    }
+
+    async initializeAuth() {
+        if (!window.firebaseAuth) {
+            console.warn('Firebase Auth service is not available. Firebase auth features will be disabled.');
+            this.authModule = null;
+            return;
+        }
+
+        try {
+            const authModulePromise = import('https://www.gstatic.com/firebasejs/11.8.1/firebase-auth.js');
+            const timeoutPromise = new Promise((_, reject) => {
+                setTimeout(() => reject(new Error('Auth module load timeout')), 5000);
+            });
+
+            const authModule = await Promise.race([authModulePromise, timeoutPromise]);
+            this.authModule = authModule;
+            console.log('Firebase Auth module loaded successfully');
+
+            try {
+                authModule.onAuthStateChanged(window.firebaseAuth, (user) => {
+                    this.currentUser = user;
+                    this.updateAuthUI();
+
+                    if (user) {
+                        console.log('Firebase user signed in:', user.email);
+                    } else {
+                        console.log('Firebase user signed out or no user.');
+                    }
+                });
+            } catch (listenerError) {
+                console.warn('Failed to set up Firebase auth state listener:', listenerError);
+            }
+        } catch (error) {
+            console.warn('Failed to load Firebase Auth module:', error);
+            this.authModule = null;
+        }
+    }
+
+    createAuthModal() {
+        const existingModal = document.getElementById('auth-modal');
+        if (existingModal) return;
+
+        const existingAuthForms = document.querySelectorAll('#email-signin-form, #email-signup-form');
+        if (existingAuthForms.length > 0) {
+            existingAuthForms.forEach(form => {
+                const modal = form.closest('.modal-overlay');
+                if (modal) modal.remove();
+            });
+        }
+
+        const modalHTML = `
+            <div id="auth-modal" class="modal-overlay" style="display: none;">
+                <div class="modal-content glass-enhanced">
+                    <div class="modal-header">
+                        <h3 class="modal-title">Sign In to Forge EC</h3>
+                        <button class="modal-close" id="auth-modal-close">&times;</button>
+                    </div>
+                    <div class="modal-body">
+                        <div class="auth-tabs">
+                            <button class="auth-tab active" data-tab="signin">Sign In</button>
+                            <button class="auth-tab" data-tab="signup">Sign Up</button>
+                        </div>
+                        <div class="auth-content">
+                            <div id="signin-form" class="auth-form active">
+                                <div class="divider">
+                                    <span>Sign in with your email</span>
+                                </div>
+                                <form id="email-signin-form">
+                                    <div class="form-group">
+                                        <input type="email" id="signin-email" placeholder="Email address" required>
+                                    </div>
+                                    <div class="form-group">
+                                        <input type="password" id="signin-password" placeholder="Password" required>
+                                    </div>
+                                    <button type="submit" class="auth-submit-btn">Sign In</button>
+                                </form>
+                                <div class="auth-links">
+                                    <a href="#" id="forgot-password">Forgot password?</a>
+                                </div>
+                            </div>
+                            <div id="signup-form" class="auth-form">
+                                <div class="divider">
+                                    <span>Create an account</span>
+                                </div>
+                                <form id="email-signup-form">
+                                    <div class="form-group">
+                                        <input type="text" id="signup-name" placeholder="Full name" required>
+                                    </div>
+                                    <div class="form-group">
+                                        <input type="email" id="signup-email" placeholder="Email address" required>
+                                    </div>
+                                    <div class="form-group">
+                                        <input type="password" id="signup-password" placeholder="Password (min 6 characters)" required>
+                                    </div>
+                                    <button type="submit" class="auth-submit-btn">Create Account</button>
+                                </form>
+                            </div>
+                        </div>
+                    </div>
+                </div>
+            </div>
+        `;
+        document.body.insertAdjacentHTML('beforeend', modalHTML);
+    }
+
+    setupAuthEventListeners() {
+        if (this.authEventListenersSetup) return;
+
+        this.authClickHandler = (e) => {
+            try {
+                if (e.target.matches('#auth-trigger') || e.target.closest('#auth-trigger')) {
+                    e.preventDefault();
+                    e.stopPropagation();
+                    this.showAuthModal();
+                    return;
+                }
+
+                if (e.target.matches('#auth-modal-close')) {
+                    e.preventDefault();
+                    this.hideAuthModal();
+                    return;
+                }
+
+                if (e.target.matches('#auth-modal') && !e.target.closest('.modal-content')) {
+                    e.preventDefault();
+                    this.hideAuthModal();
+                    return;
+                }
+
+                if (e.target.matches('.auth-tab')) {
+                    e.preventDefault();
+                    this.switchAuthTab(e.target.dataset.tab);
+                    return;
+                }
+
+                if (e.target.matches('#forgot-password')) {
+                    e.preventDefault();
+                    this.handleForgotPassword();
+                    return;
+                }
+
+                if (e.target.matches('#user-menu-btn') || e.target.closest('#user-menu-btn')) {
+                    e.preventDefault();
+                    this.toggleUserMenu();
+                    return;
+                }
+
+                if (e.target.matches('#user-signout') || e.target.closest('#user-signout') ||
+                    e.target.matches('#user-signout-dropdown') || e.target.closest('#user-signout-dropdown')) {
+                    e.preventDefault();
+                    this.handleSignOut();
+                    this.closeUserMenu();
+                    return;
+                }
+            } catch (error) {
+                console.error('Error in auth click handler:', error);
+            }
+        };
+
+        this.authSubmitHandler = (e) => {
+            try {
+                if (e.target.matches('#email-signin-form')) {
+                    e.preventDefault();
+                    this.handleEmailSignIn(e);
+                    return;
+                }
+
+                if (e.target.matches('#email-signup-form')) {
+                    e.preventDefault();
+                    this.handleEmailSignUp(e);
+                    return;
+                }
+            } catch (error) {
+                console.error('Error in auth submit handler:', error);
+            }
+        };
+
+        document.addEventListener('click', this.authClickHandler);
+        document.addEventListener('submit', this.authSubmitHandler);
+        this.authEventListenersSetup = true;
+    }
+
+    initializeTheme() {
+        const savedTheme = localStorage.getItem('forge-ec-theme');
+        const systemTheme = window.matchMedia('(prefers-color-scheme: dark)').matches ? 'dark' : 'light';
+        this.currentTheme = savedTheme || systemTheme;
+        this.applyTheme(this.currentTheme);
+
+        window.matchMedia('(prefers-color-scheme: dark)').addEventListener('change', (e) => {
+            if (!localStorage.getItem('forge-ec-theme')) {
+                this.currentTheme = e.matches ? 'dark' : 'light';
+                this.applyTheme(this.currentTheme);
+            }
         });
-
-        await firebaseReady;
-
-        if (window.firebaseInitialized) {
-          this.setupFirebaseAuth();
-          this.firebaseInitialized = true;
-          console.log('✅ Firebase services initialized successfully (delayed)');
+    }
+
+    toggleTheme() {
+        this.currentTheme = this.currentTheme === 'light' ? 'dark' : 'light';
+        this.applyTheme(this.currentTheme);
+        localStorage.setItem('forge-ec-theme', this.currentTheme);
+        console.log(`Theme switched to: ${this.currentTheme}`);
+    }
+
+    applyTheme(theme) {
+        document.documentElement.setAttribute('data-theme', theme);
+        const themeToggle = document.getElementById('theme-toggle');
+        if (themeToggle) {
+            themeToggle.setAttribute('aria-label', `Switch to ${theme === 'light' ? 'dark' : 'light'} theme`);
+        }
+    }
+
+    setupScrollEffects() {
+        let ticking = false;
+        window.addEventListener('scroll', () => {
+            if (!ticking) {
+                requestAnimationFrame(() => {
+                    this.updateScrollEffects();
+                    ticking = false;
+                });
+                ticking = true;
+            }
+        });
+    }
+
+    updateScrollEffects() {
+        const scrollY = window.scrollY;
+        const navbar = document.getElementById('navbar');
+        if (navbar) {
+            if (scrollY > 50) {
+                navbar.classList.add('scrolled');
+            } else {
+                navbar.classList.remove('scrolled');
+            }
+        }
+        this.updateActiveNavigation(scrollY);
+    }
+
+    updateActiveNavigation(scrollY) {
+        const sections = document.querySelectorAll('section[id]');
+        const navLinks = document.querySelectorAll('.nav-link');
+        let currentSection = '';
+
+        sections.forEach(section => {
+            const sectionTop = section.offsetTop - 100;
+            const sectionHeight = section.offsetHeight;
+            if (scrollY >= sectionTop && scrollY < sectionTop + sectionHeight) {
+                currentSection = section.getAttribute('id');
+            }
+        });
+
+        navLinks.forEach(link => {
+            link.classList.remove('active');
+            if (link.getAttribute('href') === `#${currentSection}`) {
+                link.classList.add('active');
+            }
+        });
+    }
+
+    setupNavigation() {
+        const links = document.querySelectorAll('a[href^="#"]');
+        links.forEach(link => {
+            link.addEventListener('click', (e) => {
+                e.preventDefault();
+                const targetId = link.getAttribute('href').substring(1);
+                if (targetId) {
+                    this.scrollToSection(targetId);
+                }
+            });
+        });
+    }
+
+    scrollToSection(sectionId) {
+        const section = document.getElementById(sectionId);
+        if (section) {
+            const offsetTop = section.offsetTop - 80;
+            window.scrollTo({
+                top: offsetTop,
+                behavior: 'smooth'
+            });
+        }
+    }
+
+    setupAnimations() {
+        if (window.animationController) {
+            console.log('AnimationController found, main.js setupAnimations will rely on it.');
         } else {
-          throw new Error('Firebase failed to initialize within timeout');
-        }
-      }
-    } catch (error) {
-      console.warn(`⚠️ Firebase initialization failed: ${error.message}. Falling back to localStorage authentication. Some features may be limited.`);
-      this.firebaseInitialized = false;
-      // Still create auth modal for UI consistency, but without Firebase functionality
-      this.createAuthModal(); // Ensure modal is created for fallback
-      this.setupFallbackAuth();
-    }
-  }
-
-  setupFirebaseAuth() {
-    // Initialize Firebase Authentication
-    if (this.firebaseInitialized && window.firebaseAuth) {
-      this.initializeAuth();
-      this.createAuthModal(); // Create modal if not already created
-      this.setupAuthEventListeners(); // Setup listeners for Firebase auth
-    } else {
-      console.log('Firebase not initialized, Firebase Auth setup skipped.');
-      // Fallback auth should have already been set up by initializeFirebase
-      // but ensure modal and listeners are ready for localStorage auth
-      if (!document.getElementById('auth-modal')) {
-        this.createAuthModal();
-      }
-      this.setupAuthEventListeners(); // Ensure listeners are setup for fallback
-    }
-  }
-
-  async initializeAuth() {
-    if (!window.firebaseAuth) {
-      console.warn('Firebase Auth service (window.firebaseAuth) is not available. Firebase auth features will be disabled.');
-      this.authModule = null;
-      // No need to call setupFallbackAuth here as initializeFirebase handles it
-      return;
-    }
-
-    try {
-      // Import Firebase Auth functions dynamically with timeout
-      console.log('📦 Loading Firebase Auth module...');
-
-      const authModulePromise = import('https://www.gstatic.com/firebasejs/11.8.1/firebase-auth.js');
-      const timeoutPromise = new Promise((_, reject) => {
-        setTimeout(() => reject(new Error('Auth module load timeout')), 5000); // 5-second timeout
-      });
-
-      const authModule = await Promise.race([authModulePromise, timeoutPromise]);
-      this.authModule = authModule;
-      console.log('✅ Firebase Auth module loaded successfully');
-
-      // Set up auth state listener with error handling
-      try {
-        authModule.onAuthStateChanged(window.firebaseAuth, (user) => {
-          this.currentUser = user;
-          this.updateAuthUI(); // This will handle UI for both Firebase and fallback users
-
-          if (user) {
-            console.log('👤 Firebase user signed in:', user.email);
-          } else {
-            console.log('👤 Firebase user signed out or no user.');
-          }
+            console.warn('AnimationController not found. Advanced animations might not work.');
+        }
+        this.initScrollAnimations();
+    }
+
+    async loadGitHubData() {
+        try {
+            console.log('Initializing GitHub data loading...');
+            if (window.forgeGitHubAPI) {
+                window.forgeGitHubAPI.loadRepositoryData().catch(error => {
+                    console.warn('GitHub data loading failed:', error);
+                });
+            } else {
+                console.warn('GitHubAPI not available, will retry when loaded');
+                const checkGitHubAPI = () => {
+                    if (window.forgeGitHubAPI) {
+                        window.forgeGitHubAPI.loadRepositoryData().catch(error => {
+                            console.warn('GitHub data loading failed on retry:', error);
+                        });
+                    } else {
+                        setTimeout(checkGitHubAPI, 100);
+                    }
+                };
+                setTimeout(checkGitHubAPI, 100);
+            }
+        } catch (error) {
+            console.warn('Failed to initialize GitHub data loading:', error);
+        }
+    }
+
+    hideLoadingScreen() {
+        const loadingScreen = document.getElementById('loading-screen');
+        if (loadingScreen) {
+            this.updateLoadingProgress(100);
+            setTimeout(() => {
+                loadingScreen.classList.add('hidden');
+                loadingScreen.setAttribute('aria-hidden', 'true');
+                console.log('Loading screen hidden');
+                setTimeout(() => {
+                    loadingScreen.remove();
+                    console.log('Loading screen removed from DOM');
+                    this.announceToScreenReader('Page loaded successfully');
+                }, 500);
+            }, 1000);
+        } else {
+            console.warn('Loading screen element not found');
+        }
+    }
+
+    updateLoadingProgress(percentage) {
+        const progressBar = document.querySelector('.loading-progress');
+        const progressBarFill = document.querySelector('.progress-bar');
+        if (progressBar && progressBarFill) {
+            progressBar.setAttribute('aria-valuenow', percentage);
+            progressBarFill.style.width = `${percentage}%`;
+            if (percentage === 100) {
+                progressBar.setAttribute('aria-label', 'Loading complete');
+            } else {
+                progressBar.setAttribute('aria-label', `Loading ${percentage}% complete`);
+            }
+        }
+    }
+
+    initScrollAnimations() {
+        const animatedElements = document.querySelectorAll('.animate-on-scroll');
+        animatedElements.forEach((element, index) => {
+            setTimeout(() => {
+                if (this.isElementInViewport(element)) {
+                    element.classList.add('animated');
+                }
+            }, index * 100);
         });
-      } catch (listenerError) {
-        console.warn('⚠️ Failed to set up Firebase auth state listener:', listenerError);
-        // Potentially fallback or notify user if this is critical
-      }
-    } catch (error) {
-      console.warn('⚠️ Failed to load Firebase Auth module:', error);
-      this.authModule = null;
-      // Fallback to localStorage auth should be handled by initializeFirebase
-    }
-  }
-
-  createAuthModal() {
-    // Prevent duplicate modal creation
-    const existingModal = document.getElementById('auth-modal');
-    if (existingModal) {
-      console.log('🔄 Auth modal already exists, skipping creation');
-      return;
-    }
-
-    // Also check for any existing modals with auth forms to prevent ID conflicts
-    const existingAuthForms = document.querySelectorAll('#email-signin-form, #email-signup-form');
-    if (existingAuthForms.length > 0) {
-      console.log('🔄 Auth forms already exist, removing duplicates before creating new modal');
-      existingAuthForms.forEach(form => {
-        const modal = form.closest('.modal-overlay');
-        if (modal) modal.remove();
-      });
-    }
-
-    const modalHTML = `
-      <div id="auth-modal" class="modal-overlay" style="display: none;">
-        <div class="modal-content glass-enhanced">
-          <div class="modal-header">
-            <h3 class="modal-title">Sign In to Forge EC</h3>
-            <button class="modal-close" id="auth-modal-close">&times;</button>
-          </div>
-
-          <div class="modal-body">
-            <div class="auth-tabs">
-              <button class="auth-tab active" data-tab="signin">Sign In</button>
-              <button class="auth-tab" data-tab="signup">Sign Up</button>
+    }
+
+    isElementInViewport(element) {
+        const rect = element.getBoundingClientRect();
+        return (
+            rect.top >= 0 &&
+            rect.left >= 0 &&
+            rect.bottom <= (window.innerHeight || document.documentElement.clientHeight) &&
+            rect.right <= (window.innerWidth || document.documentElement.clientWidth)
+        );
+    }
+
+    copyToClipboard(button) {
+        const textToCopy = button.getAttribute('data-copy');
+        if (navigator.clipboard) {
+            navigator.clipboard.writeText(textToCopy).then(() => {
+                this.showCopyFeedback(button);
+            });
+        } else {
+            const textArea = document.createElement('textarea');
+            textArea.value = textToCopy;
+            document.body.appendChild(textArea);
+            textArea.select();
+            document.execCommand('copy');
+            document.body.removeChild(textArea);
+            this.showCopyFeedback(button);
+        }
+    }
+
+    showCopyFeedback(button) {
+        const originalHTML = button.innerHTML;
+        button.classList.add('copied-feedback');
+        button.innerHTML = '<svg viewBox="0 0 24 24" fill="none" stroke="currentColor" stroke-width="2" stroke-linecap="round" stroke-linejoin="round"><path d="M20 6L9 17l-5-5"/></svg>';
+        setTimeout(() => {
+            button.innerHTML = originalHTML;
+            button.classList.remove('copied-feedback');
+        }, 2000);
+    }
+
+    createLiveDemoModal() {
+        const existingModal = document.getElementById('live-demo-modal');
+        if (existingModal) return existingModal;
+        const modalId = 'live-demo-modal';
+        const titleId = 'live-demo-modal-title';
+        const modalHTML = `
+            <div id="${modalId}" class="modal-overlay" style="display: none;" role="dialog" aria-modal="true" aria-labelledby="${titleId}">
+                <div class="modal-content glass-enhanced">
+                    <div class="modal-header">
+                        <h3 class="modal-title" id="${titleId}">Forge EC - Live Demo</h3>
+                        <button class="modal-close" id="live-demo-modal-close" aria-label="Close live demo modal">&times;</button>
+                    </div>
+                    <div class="modal-body">
+                        <p>Interactive live demo coming soon!</p>
+                        <p>Explore our code examples in the <a href="#examples" id="live-demo-examples-link">Examples section</a> for now.</p>
+                    </div>
+                </div>
             </div>
-
-            <div class="auth-content">
-              <!-- Sign In Form -->
-              <div id="signin-form" class="auth-form active">
-                <!-- Social auth buttons removed -->
-                <div class="divider">
-                  <span>Sign in with your email</span>
-                </div>
-
-                <form id="email-signin-form">
-                  <div class="form-group">
-                    <input type="email" id="signin-email" placeholder="Email address" required>
-                  </div>
-                  <div class="form-group">
-                    <input type="password" id="signin-password" placeholder="Password" required>
-                  </div>
-                  <button type="submit" class="auth-submit-btn">Sign In</button>
-                </form>
-
-                <div class="auth-links">
-                  <a href="#" id="forgot-password">Forgot password?</a>
-                </div>
-              </div>
-
-              <!-- Sign Up Form -->
-              <div id="signup-form" class="auth-form">
-                 <div class="divider">
-                  <span>Create an account</span>
-                </div>
-                <form id="email-signup-form">
-                  <div class="form-group">
-                    <input type="text" id="signup-name" placeholder="Full name" required>
-                  </div>
-                  <div class="form-group">
-                    <input type="email" id="signup-email" placeholder="Email address" required>
-                  </div>
-                  <div class="form-group">
-                    <input type="password" id="signup-password" placeholder="Password (min 6 characters)" required>
-                  </div>
-                  <button type="submit" class="auth-submit-btn">Create Account</button>
-                </form>
-              </div>
-            </div>
-          </div>
-        </div>
-      </div>
-    `;
-
-    document.body.insertAdjacentHTML('beforeend', modalHTML);
-    console.log('✅ Auth modal created successfully');
-  }
-
-  getCurrentSection() {
-    const hash = window.location.hash.substring(1);
-    if (hash) return hash;
-
-    const sections = document.querySelectorAll('section[id]');
-    const scrollY = window.scrollY + 100;
-
-    for (const section of sections) {
-      const rect = section.getBoundingClientRect();
-      const sectionTop = scrollY - rect.height + window.scrollY;
-      const sectionBottom = sectionTop + rect.height;
-
-      if (scrollY >= sectionTop && scrollY < sectionBottom) {
-        return section.id;
-      }
-    }
-
-    return 'home';
-  }
-
-  setupEventListeners() {
-    // Theme toggle
-    const themeToggle = document.getElementById('theme-toggle');
-    if (themeToggle) {
-      themeToggle.addEventListener('click', () => this.toggleTheme());
-    }
-
-    // Mobile menu toggle with enhanced functionality
-    const mobileMenuToggle = document.getElementById('mobile-menu-toggle');
-    const navMenu = document.getElementById('nav-menu');
-    if (mobileMenuToggle && navMenu) {
-      mobileMenuToggle.addEventListener('click', () => {
-        this.toggleMobileMenu();
-      });
-
-      // Close mobile menu when clicking outside
-      document.addEventListener('click', (e) => {
-        if (!navMenu.contains(e.target) && !mobileMenuToggle.contains(e.target)) {
-          this.closeMobileMenu();
-        }
-      });
-
-      // Close mobile menu on escape key
-      document.addEventListener('keydown', (e) => {
-        if (e.key === 'Escape') {
-          this.closeMobileMenu();
-        }
-      });
-
-      // Close mobile menu when clicking nav links
-      const navLinks = navMenu.querySelectorAll('.nav-link');
-      navLinks.forEach(link => {
-        link.addEventListener('click', () => {
-          this.closeMobileMenu();
+        `;
+        document.body.insertAdjacentHTML('beforeend', modalHTML);
+        const newModal = document.getElementById('live-demo-modal');
+        const closeButton = newModal.querySelector('#live-demo-modal-close');
+        closeButton.addEventListener('click', () => this.closeLiveDemoModal());
+        const examplesLink = newModal.querySelector('#live-demo-examples-link');
+        examplesLink.addEventListener('click', () => this.closeLiveDemoModal());
+        return newModal;
+    }
+
+    openLiveDemo() {
+        console.log('Opening live demo modal...');
+        const modal = this.createLiveDemoModal();
+        if (modal) {
+            modal.setAttribute('aria-hidden', 'false');
+            requestAnimationFrame(() => {
+                modal.style.display = 'flex';
+                document.body.style.overflow = 'hidden';
+                modal.style.opacity = '0';
+                requestAnimationFrame(() => {
+                    modal.style.transition = 'opacity 0.3s ease';
+                    modal.style.opacity = '1';
+                });
+                const closeButton = modal.querySelector('#live-demo-modal-close');
+                this.manageFocus(closeButton);
+            });
+            document.addEventListener('keydown', this.handleLiveDemoEscapeKey, true);
+            document.addEventListener('click', this.handleClickOutsideLiveDemo, true);
+        }
+    }
+
+    closeLiveDemoModal() {
+        console.log('Closing live demo modal...');
+        const modal = document.getElementById('live-demo-modal');
+        if (modal) {
+            modal.setAttribute('aria-hidden', 'true');
+            modal.style.transition = 'opacity 0.3s ease';
+            modal.style.opacity = '0';
+            setTimeout(() => {
+                modal.style.display = 'none';
+                document.body.style.overflow = '';
+            }, 300);
+            document.removeEventListener('keydown', this.handleLiveDemoEscapeKey, true);
+            document.removeEventListener('click', this.handleClickOutsideLiveDemo, true);
+        }
+    }
+
+    handleLiveDemoEscapeKey = (event) => {
+        if (event.key === 'Escape') {
+            this.closeLiveDemoModal();
+        }
+    }
+
+    handleClickOutsideLiveDemo = (event) => {
+        const modalContent = document.querySelector('#live-demo-modal .modal-content');
+        if (modalContent && !modalContent.contains(event.target) && event.target.id !== 'live-demo-btn' && !event.target.closest('#live-demo-btn')) {
+            this.closeLiveDemoModal();
+        }
+    }
+
+    handleScroll() {
+        this.scrollPosition = window.scrollY;
+        if (!this.isScrolling) {
+            this.isScrolling = true;
+            requestAnimationFrame(() => {
+                this.updateScrollEffects();
+                this.isScrolling = false;
+            });
+        }
+    }
+
+    handleResize() {
+        const mobileBreakpoint = 768;
+        const isMobile = window.innerWidth < mobileBreakpoint;
+        const navMenu = document.getElementById('nav-menu');
+        const mobileMenuToggle = document.getElementById('mobile-menu-toggle');
+        if (!isMobile && navMenu) {
+            navMenu.classList.remove('active');
+            if (mobileMenuToggle) {
+                mobileMenuToggle.classList.remove('active');
+            }
+        }
+    }
+
+    toggleMobileMenu() {
+        const navMenu = document.getElementById('nav-menu');
+        const mobileMenuToggle = document.getElementById('mobile-menu-toggle');
+        if (navMenu && mobileMenuToggle) {
+            const isActive = navMenu.classList.contains('active');
+            if (isActive) {
+                this.closeMobileMenu();
+            } else {
+                this.openMobileMenu();
+            }
+        }
+    }
+
+    openMobileMenu() {
+        const navMenu = document.getElementById('nav-menu');
+        const mobileMenuToggle = document.getElementById('mobile-menu-toggle');
+        if (navMenu && mobileMenuToggle) {
+            navMenu.classList.add('active');
+            mobileMenuToggle.classList.add('active');
+            mobileMenuToggle.setAttribute('aria-expanded', 'true');
+            document.body.style.overflow = 'hidden';
+            const firstNavLink = navMenu.querySelector('.nav-link');
+            if (firstNavLink) {
+                setTimeout(() => {
+                    this.manageFocus(firstNavLink);
+                    this.announceToScreenReader('Navigation menu opened');
+                }, 100);
+            }
+            this.trapFocus(navMenu);
+        }
+    }
+
+    closeMobileMenu() {
+        const navMenu = document.getElementById('nav-menu');
+        const mobileMenuToggle = document.getElementById('mobile-menu-toggle');
+        if (navMenu && mobileMenuToggle) {
+            navMenu.classList.remove('active');
+            mobileMenuToggle.classList.remove('active');
+            mobileMenuToggle.setAttribute('aria-expanded', 'false');
+            document.body.style.overflow = '';
+            this.manageFocus(mobileMenuToggle);
+            this.announceToScreenReader('Navigation menu closed');
+            this.removeFocusTrap();
+        }
+    }
+
+    trapFocus(container) {
+        const focusableElements = container.querySelectorAll(
+            'a[href], button, textarea, input[type="text"], input[type="radio"], input[type="checkbox"], select'
+        );
+        if (focusableElements.length === 0) return;
+        const firstElement = focusableElements[0];
+        const lastElement = focusableElements[focusableElements.length - 1];
+        this.focusTrapHandler = (e) => {
+            if (e.key === 'Tab') {
+                if (e.shiftKey) {
+                    if (document.activeElement === firstElement) {
+                        e.preventDefault();
+                        lastElement.focus();
+                    }
+                } else {
+                    if (document.activeElement === lastElement) {
+                        e.preventDefault();
+                        firstElement.focus();
+                    }
+                }
+            }
+        };
+        document.addEventListener('keydown', this.focusTrapHandler);
+    }
+
+    removeFocusTrap() {
+        if (this.focusTrapHandler) {
+            document.removeEventListener('keydown', this.focusTrapHandler);
+            this.focusTrapHandler = null;
+        }
+    }
+
+    handleKeyboard(e) {
+        if (e.ctrlKey || e.metaKey) {
+            switch (e.key) {
+                case 'k':
+                case '/':
+                    e.preventDefault();
+                    const searchInput = document.getElementById('docs-search');
+                    if (searchInput) {
+                        searchInput.focus();
+                    }
+                    break;
+            }
+        }
+        if (e.key === 't' && !e.ctrlKey && !e.metaKey) {
+            const activeElement = document.activeElement;
+            if (activeElement.tagName !== 'INPUT' && activeElement.tagName !== 'TEXTAREA') {
+                this.toggleTheme();
+            }
+        }
+    }
+
+    showAuthModal() {
+        console.log('Showing authentication modal...');
+        if (this.isAuthModalOpen) return;
+        const modal = document.getElementById('auth-modal');
+        if (!modal) {
+            console.warn('Auth modal not found, creating...');
+            this.createAuthModal();
+            setTimeout(() => this.showAuthModal(), 100);
+            return;
+        }
+        this.isAuthModalOpen = true;
+        requestAnimationFrame(() => {
+            modal.style.display = 'flex';
+            document.body.style.overflow = 'hidden';
+            modal.style.opacity = '0';
+            requestAnimationFrame(() => {
+                modal.style.transition = 'opacity 0.3s ease';
+                modal.style.opacity = '1';
+                const activeForm = modal.querySelector('.auth-form.active');
+                if (activeForm) {
+                    const firstInput = activeForm.querySelector('input:not([type="hidden"]), button[type="submit"]');
+                    if (firstInput) {
+                        this.manageFocus(firstInput);
+                    }
+                }
+            });
         });
-      });
-    }
-
-    // Navigation links
-    const navLinks = document.querySelectorAll('.nav-link');
-    navLinks.forEach(link => {
-      link.addEventListener('click', (e) => {
-        e.preventDefault();
-        const targetId = link.getAttribute('href').substring(1);
-        this.scrollToSection(targetId);
-        this.setActiveNavLink(link);
-      });
-    });
-
-    // CTA buttons
-    const getStartedBtn = document.getElementById('get-started-btn');
-    const liveDemoBtn = document.getElementById('live-demo-btn');
-
-    if (getStartedBtn) {
-      getStartedBtn.addEventListener('click', () => this.scrollToSection('docs'));
-    }
-
-    if (liveDemoBtn) {
-      liveDemoBtn.addEventListener('click', () => this.openLiveDemo());
-    }
-
-    // Copy buttons
-    const copyButtons = document.querySelectorAll('.copy-btn');
-    copyButtons.forEach(btn => {
-      btn.addEventListener('click', () => this.copyToClipboard(btn));
-    });
-
-    // Window events
-    window.addEventListener('scroll', () => this.handleScroll());
-    window.addEventListener('resize', () => this.handleResize());
-
-    // Keyboard shortcuts
-    document.addEventListener('keydown', (e) => this.handleKeyboard(e));
-  }
-
-  setupAuthEventListeners() {
-    // Prevent multiple event listener registrations
-    if (this.authEventListenersSetup) {
-      console.log('🔄 Auth event listeners already setup, skipping...');
-      return;
-    }
-
-    console.log('🎯 Setting up authentication event listeners...');
-
-    // Create a single delegated event listener for all auth-related clicks
-    this.authClickHandler = (e) => {
-      try {
-        // Auth trigger button
-        if (e.target.matches('#auth-trigger') || e.target.closest('#auth-trigger')) {
-          e.preventDefault();
-          e.stopPropagation();
-          console.log('🔐 Auth trigger clicked');
-          this.showAuthModal();
-          return;
-        }
-
-        // Modal close events
-        if (e.target.matches('#auth-modal-close')) {
-          e.preventDefault();
-          this.hideAuthModal();
-          return;
-        }
-
-        if (e.target.matches('#auth-modal') && !e.target.closest('.modal-content')) {
-          e.preventDefault();
-          this.hideAuthModal();
-          return;
-        }
-
-        // Tab switching
-        if (e.target.matches('.auth-tab')) {
-          e.preventDefault();
-          this.switchAuthTab(e.target.dataset.tab);
-          return;
-        }
-
-        // Social auth buttons are removed, so no listeners for them.
-
-        // Forgot password link
-        if (e.target.matches('#forgot-password')) {
-          e.preventDefault();
-          this.handleForgotPassword();
-          return;
-        }
-
-        // User menu events
-        if (e.target.matches('#user-menu-btn') || e.target.closest('#user-menu-btn')) {
-          e.preventDefault();
-          this.toggleUserMenu();
-          return;
-        }
-
-        // Note: #user-signout is the ID in the main.js authClickHandler
-        // The dropdown uses #user-signout-dropdown
-        if (e.target.matches('#user-signout') || e.target.closest('#user-signout') ||
-            e.target.matches('#user-signout-dropdown') || e.target.closest('#user-signout-dropdown')) {
-          e.preventDefault();
-          this.handleSignOut(); // This already updates UI and gives feedback
-          this.closeUserMenu(); // Ensure menu is closed
-          return;
-        }
-      } catch (error) {
-        console.error('Error in auth click handler:', error);
-      }
-    };
-
-    // Form submission handler
-    this.authSubmitHandler = (e) => {
-      try {
-        if (e.target.matches('#email-signin-form')) {
-          e.preventDefault();
-          this.handleEmailSignIn(e);
-          return;
-        }
-
-        if (e.target.matches('#email-signup-form')) {
-          e.preventDefault();
-          this.handleEmailSignUp(e);
-          return;
-        }
-      } catch (error) {
-        console.error('Error in auth submit handler:', error);
-      }
-    };
-
-    // Register event listeners
-    document.addEventListener('click', this.authClickHandler);
-    document.addEventListener('submit', this.authSubmitHandler);
-
-    // Mark as setup to prevent duplicates
-    this.authEventListenersSetup = true;
-    console.log('✅ Auth event listeners setup complete');
-  }
-
-  initializeTheme() {
-    // Check for saved theme or system preference
-    const savedTheme = localStorage.getItem('forge-ec-theme');
-    const systemTheme = window.matchMedia('(prefers-color-scheme: dark)').matches ? 'dark' : 'light';
-
-    this.currentTheme = savedTheme || systemTheme;
-    this.applyTheme(this.currentTheme);
-
-    // Listen for system theme changes
-    window.matchMedia('(prefers-color-scheme: dark)').addEventListener('change', (e) => {
-      if (!localStorage.getItem('forge-ec-theme')) {
-        this.currentTheme = e.matches ? 'dark' : 'light';
-        this.applyTheme(this.currentTheme);
-      }
-    });
-  }
-
-  toggleTheme() {
-    this.currentTheme = this.currentTheme === 'light' ? 'dark' : 'light';
-    this.applyTheme(this.currentTheme);
-    localStorage.setItem('forge-ec-theme', this.currentTheme);
-  }
-
-  applyTheme(theme) {
-    document.documentElement.setAttribute('data-theme', theme);
-
-    // Update theme toggle icon
-    const themeToggle = document.getElementById('theme-toggle');
-    if (themeToggle) {
-      themeToggle.setAttribute('aria-label', `Switch to ${theme === 'light' ? 'dark' : 'light'} theme`);
-    }
-  }
-
-  setupScrollEffects() {
-    // Throttled scroll handler
-    let ticking = false;
-
-    window.addEventListener('scroll', () => {
-      if (!ticking) {
-        requestAnimationFrame(() => {
-          this.updateScrollEffects();
-          ticking = false;
-        });
-        ticking = true;
-      }
-    });
-  }
-
-  updateScrollEffects() {
-    const scrollY = window.scrollY;
-    const navbar = document.getElementById('navbar');
-
-    // Update navbar appearance
-    if (navbar) {
-      if (scrollY > 50) {
-        navbar.classList.add('scrolled');
-      } else {
-        navbar.classList.remove('scrolled');
-      }
-    }
-
-    // Update parallax effects
-    // this.updateParallax(scrollY); // Consolidated into AnimationController
-    if (window.animationController && typeof window.animationController.updateScrollAnimations === 'function') {
-      // If AnimationController is expected to handle this, ensure it's called appropriately or remove this.
-      // For now, let's assume AnimationController's scroll handler covers parallax if elements exist.
-    }
-
-
-    // Update active navigation
-    this.updateActiveNavigation(scrollY);
-  }
-
-  updateParallax(scrollY) {
-    // This function is being consolidated into AnimationController in animations.js
-    // console.log('updateParallax in main.js called - should be removed or handled by AnimationController');
-    if (window.animationController && typeof window.animationController.updateScrollAnimations === 'function') {
-      // If AnimationController is expected to handle this, ensure it's called appropriately or remove this.
-      // For now, let's assume AnimationController's scroll handler covers parallax if elements exist.
-    }
-  }
-
-  updateActiveNavigation(scrollY) {
-    const sections = document.querySelectorAll('section[id]');
-    const navLinks = document.querySelectorAll('.nav-link');
-
-    let currentSection = '';
-
-    sections.forEach(section => {
-      const sectionTop = section.offsetTop - 100;
-      const sectionHeight = section.offsetHeight;
-
-      if (scrollY >= sectionTop && scrollY < sectionTop + sectionHeight) {
-        currentSection = section.getAttribute('id');
-      }
-    });
-
-    navLinks.forEach(link => {
-      link.classList.remove('active');
-      if (link.getAttribute('href') === `#${currentSection}`) {
-        link.classList.add('active');
-      }
-    });
-  }
-
-  setupNavigation() {
-    // Smooth scrolling for anchor links
-    const links = document.querySelectorAll('a[href^="#"]');
-
-    links.forEach(link => {
-      link.addEventListener('click', (e) => {
-        e.preventDefault();
-        const targetId = link.getAttribute('href').substring(1);
-        if (targetId) {
-          this.scrollToSection(targetId);
-        }
-      });
-    });
-  }
-
-  scrollToSection(sectionId) {
-    const section = document.getElementById(sectionId);
-    if (section) {
-      const offsetTop = section.offsetTop - 80; // Account for fixed navbar
-
-      window.scrollTo({
-        top: offsetTop,
-        behavior: 'smooth'
-      });
-    }
-  }
-
-  setActiveNavLink(activeLink) {
-    const navLinks = document.querySelectorAll('.nav-link');
-    navLinks.forEach(link => link.classList.remove('active'));
-    activeLink.classList.add('active');
-  }
-
-  setupAnimations() {
-    // Animation setup is primarily handled by AnimationController in animations.js
-    // Ensure AnimationController is initialized (usually on DOMContentLoaded in animations.js itself)
-    if (window.animationController) {
-      console.log('AnimationController found, main.js setupAnimations will rely on it.');
-    } else {
-      console.warn('AnimationController not found. Advanced animations might not work.');
-    }
-    // The initScrollAnimations is more of a one-time check on load, keep it.
-  }
-
-  observeElements() {
-    // This function is being consolidated into AnimationController in animations.js
-    // console.log('observeElements in main.js called - should be removed or handled by AnimationController');
-  }
-
-  setupMagneticEffects() {
-    // This function is being consolidated into AnimationController.setupAdvancedMagneticEffects in animations.js
-    // console.log('setupMagneticEffects in main.js called - should be removed or handled by AnimationController');
-  }
-
-  setupRippleEffects() {
-    // This function is being consolidated into AnimationController.setupClickAnimations in animations.js
-    // console.log('setupRippleEffects in main.js called - should be removed or handled by AnimationController');
-  }
-
-  async loadGitHubData() {
-    try {
-      console.log('🚀 Initializing GitHub data loading...');
-
-      // Load GitHub data asynchronously without blocking page load
-      if (window.forgeGitHubAPI) {
-        // Don't await this to prevent blocking page initialization
-        window.forgeGitHubAPI.loadRepositoryData().catch(error => {
-          console.warn('GitHub data loading failed:', error);
-        });
-      } else {
-        console.warn('GitHubAPI not available, will retry when loaded');
-
-        // Retry when GitHubAPI becomes available
-        const checkGitHubAPI = () => {
-          if (window.forgeGitHubAPI) {
-            console.log('🔄 GitHubAPI now available, loading data...');
-            window.forgeGitHubAPI.loadRepositoryData().catch(error => {
-              console.warn('GitHub data loading failed on retry:', error);
-            });
-          } else {
-            setTimeout(checkGitHubAPI, 100);
-          }
-        };
-        setTimeout(checkGitHubAPI, 100);
-      }
-    } catch (error) {
-      console.warn('Failed to initialize GitHub data loading:', error);
-    }
-  }
-
-  hideLoadingScreen() {
-    const loadingScreen = document.getElementById('loading-screen');
-    if (loadingScreen) {
-      console.log('🎯 Hiding loading screen...');
-
-      // Update progress bar to 100% before hiding
-      this.updateLoadingProgress(100);
-
-      // Reduce loading time and ensure it always hides
-      setTimeout(() => {
-        loadingScreen.classList.add('hidden');
-        // Announce to screen readers that loading is complete
-        loadingScreen.setAttribute('aria-hidden', 'true');
-        console.log('✅ Loading screen hidden');
-
-        setTimeout(() => {
-          loadingScreen.remove();
-          console.log('🗑️ Loading screen removed from DOM');
-
-          // Announce that the page is ready
-          this.announceToScreenReader('Page loaded successfully');
-        }, 500);
-      }, 1000); // Reduced from 2 seconds to 1 second
-    } else {
-      console.warn('⚠️ Loading screen element not found');
-    }
-  }
-
-  updateLoadingProgress(percentage) {
-    try {
-      const progressBar = document.querySelector('.loading-progress');
-      const progressBarFill = document.querySelector('.progress-bar');
-
-      if (progressBar && progressBarFill) {
-        progressBar.setAttribute('aria-valuenow', percentage);
-        progressBarFill.style.width = `${percentage}%`;
-
-        // Update screen reader announcement
-        if (percentage === 100) {
-          progressBar.setAttribute('aria-label', 'Loading complete');
+    }
+
+    hideAuthModal() {
+        console.log('Hiding authentication modal...');
+        const modal = document.getElementById('auth-modal');
+        if (modal) {
+            modal.style.transition = 'opacity 0.3s ease';
+            modal.style.opacity = '0';
+            setTimeout(() => {
+                modal.style.display = 'none';
+                document.body.style.overflow = '';
+                this.isAuthModalOpen = false;
+            }, 300);
         } else {
-          progressBar.setAttribute('aria-label', `Loading ${percentage}% complete`);
-        }
-      }
-    } catch (error) {
-      console.warn('Failed to update loading progress:', error);
-    }
-  }
-
-  initScrollAnimations() {
-    // Initialize scroll-triggered animations after loading
-    const animatedElements = document.querySelectorAll('.animate-on-scroll');
-    animatedElements.forEach((element, index) => {
-      setTimeout(() => {
-        if (this.isElementInViewport(element)) {
-          element.classList.add('animated');
-        }
-      }, index * 100);
-    });
-  }
-
-  isElementInViewport(element) {
-    const rect = element.getBoundingClientRect();
-    return (
-      rect.top >= 0 &&
-      rect.left >= 0 &&
-      rect.bottom <= (window.innerHeight || document.documentElement.clientHeight) &&
-      rect.right <= (window.innerWidth || document.documentElement.clientWidth)
-    );
-  }
-
-  copyToClipboard(button) {
-    const textToCopy = button.getAttribute('data-copy');
-
-    if (navigator.clipboard) {
-      navigator.clipboard.writeText(textToCopy).then(() => {
-        this.showCopyFeedback(button);
-      });
-    } else {
-      // Fallback for older browsers
-      const textArea = document.createElement('textarea');
-      textArea.value = textToCopy;
-      document.body.appendChild(textArea);
-      textArea.select();
-      document.execCommand('copy');
-      document.body.removeChild(textArea);
-      this.showCopyFeedback(button);
-    }
-  }
-
-  showCopyFeedback(button) {
-    const originalHTML = button.innerHTML;
-    // Add a class for the "copied" state
-    button.classList.add('copied-feedback');
-    button.innerHTML = '<svg viewBox="0 0 24 24" fill="none" stroke="currentColor" stroke-width="2" stroke-linecap="round" stroke-linejoin="round"><path d="M20 6L9 17l-5-5"/></svg>';
-    // CSS will handle the color change via .copied-feedback class
-
-    setTimeout(() => {
-      button.innerHTML = originalHTML;
-      button.classList.remove('copied-feedback');
-    }, 2000);
-  }
-
-  createLiveDemoModal() {
-    // Prevent duplicate modal creation
-    const existingModal = document.getElementById('live-demo-modal');
-    if (existingModal) {
-      return existingModal;
-    }
-
-    const modalId = 'live-demo-modal';
-    const titleId = 'live-demo-modal-title';
-
-    const modalHTML = `
-      <div id="${modalId}" class="modal-overlay" style="display: none;" role="dialog" aria-modal="true" aria-labelledby="${titleId}">
-        <div class="modal-content glass-enhanced">
-          <div class="modal-header">
-            <h3 class="modal-title" id="${titleId}">Forge EC - Live Demo</h3>
-            <button class="modal-close" id="live-demo-modal-close" aria-label="Close live demo modal">&times;</button>
-          </div>
-          <div class="modal-body">
-            <p>Interactive live demo coming soon!</p>
-            <p>Explore our code examples in the <a href="#examples" id="live-demo-examples-link">Examples section</a> for now.</p>
-          </div>
-        </div>
-      </div>
-    `;
-
-    document.body.insertAdjacentHTML('beforeend', modalHTML);
-    const newModal = document.getElementById('live-demo-modal');
-
-    // Add event listener for the close button
-    const closeButton = newModal.querySelector('#live-demo-modal-close');
-    closeButton.addEventListener('click', () => this.closeLiveDemoModal());
-
-    // Add event listener for the examples link to also close the modal
-    const examplesLink = newModal.querySelector('#live-demo-examples-link');
-    examplesLink.addEventListener('click', () => this.closeLiveDemoModal());
-
-
-    console.log('✅ Live Demo modal created successfully');
-    return newModal;
-  }
-
-  openLiveDemo() {
-    console.log('🚀 Opening live demo modal...');
-    const modal = this.createLiveDemoModal(); // Ensures modal is created
-
-    if (modal) {
-      modal.setAttribute('aria-hidden', 'false');
-      requestAnimationFrame(() => {
-        modal.style.display = 'flex';
-        document.body.style.overflow = 'hidden'; // Prevent background scrolling
-
-        modal.style.opacity = '0';
-        requestAnimationFrame(() => {
-          modal.style.transition = 'opacity 0.3s ease';
-          modal.style.opacity = '1';
-        });
-
-        const closeButton = modal.querySelector('#live-demo-modal-close');
-        if(closeButton) this.manageFocus(closeButton); // Focus the close button or first focusable element
-
-      });
-
-      // Add event listeners for Escape key and click outside
-      document.addEventListener('keydown', this.handleLiveDemoEscapeKey, true);
-      document.addEventListener('click', this.handleClickOutsideLiveDemo, true);
-    }
-  }
-
-  closeLiveDemoModal() {
-    console.log('🚪 Closing live demo modal...');
-    const modal = document.getElementById('live-demo-modal');
-    if (modal) {
-      modal.setAttribute('aria-hidden', 'true');
-      // Add fade-out animation
-      modal.style.transition = 'opacity 0.3s ease';
-      modal.style.opacity = '0';
-
-      setTimeout(() => {
-        modal.style.display = 'none';
-        document.body.style.overflow = ''; // Restore background scrolling
-      }, 300); // Duration of the opacity transition
-
-      document.removeEventListener('keydown', this.handleLiveDemoEscapeKey, true);
-      document.removeEventListener('click', this.handleClickOutsideLiveDemo, true);
-    }
-  }
-
-  handleLiveDemoEscapeKey = (event) => {
-    if (event.key === 'Escape') {
-      this.closeLiveDemoModal();
-    }
-  }
-
-  handleClickOutsideLiveDemo = (event) => {
-    const modalContent = document.querySelector('#live-demo-modal .modal-content');
-    if (modalContent && !modalContent.contains(event.target) && event.target.id !== 'live-demo-btn' && !event.target.closest('#live-demo-btn')) {
-      // Check if the click is outside modal-content AND not on the trigger button
-      this.closeLiveDemoModal();
-    }
-  }
-
-  handleScroll() {
-    this.scrollPosition = window.scrollY;
-
-    if (!this.isScrolling) {
-      this.isScrolling = true;
-      requestAnimationFrame(() => {
-        this.updateScrollEffects();
-        this.isScrolling = false;
-      });
-    }
-  }
-
-  handleResize() {
-    // Handle responsive behavior
-    const mobileBreakpoint = 768;
-    const isMobile = window.innerWidth < mobileBreakpoint;
-
-    // Update mobile menu state
-    const navMenu = document.getElementById('nav-menu');
-    const mobileMenuToggle = document.getElementById('mobile-menu-toggle');
-
-    if (!isMobile && navMenu) {
-      navMenu.classList.remove('active');
-      if (mobileMenuToggle) {
-        mobileMenuToggle.classList.remove('active');
-      }
-    }
-  }
-
-  toggleMobileMenu() {
-    const navMenu = document.getElementById('nav-menu');
-    const mobileMenuToggle = document.getElementById('mobile-menu-toggle');
-
-    if (navMenu && mobileMenuToggle) {
-      const isActive = navMenu.classList.contains('active');
-
-      if (isActive) {
-        this.closeMobileMenu();
-      } else {
-        this.openMobileMenu();
-      }
-    }
-  }
-
-  openMobileMenu() {
-    const navMenu = document.getElementById('nav-menu');
-    const mobileMenuToggle = document.getElementById('mobile-menu-toggle');
-
-    if (navMenu && mobileMenuToggle) {
-      navMenu.classList.add('active');
-      mobileMenuToggle.classList.add('active');
-      mobileMenuToggle.setAttribute('aria-expanded', 'true');
-
-      // Update ARIA label
-      mobileMenuToggle.setAttribute('aria-label', 'Close navigation menu');
-
-      // Prevent body scroll when menu is open
-      document.body.style.overflow = 'hidden';
-
-      // Focus first nav link for accessibility
-      const firstNavLink = navMenu.querySelector('.nav-link');
-      if (firstNavLink) {
-        setTimeout(() => {
-          this.manageFocus(firstNavLink);
-          this.announceToScreenReader('Navigation menu opened');
-        }, 100);
-      }
-
-      // Trap focus within the menu
-      this.trapFocus(navMenu);
-    }
-  }
-
-  closeMobileMenu() {
-    const navMenu = document.getElementById('nav-menu');
-    const mobileMenuToggle = document.getElementById('mobile-menu-toggle');
-
-    if (navMenu && mobileMenuToggle) {
-      navMenu.classList.remove('active');
-      mobileMenuToggle.classList.remove('active');
-      mobileMenuToggle.setAttribute('aria-expanded', 'false');
-
-      // Update ARIA label
-      mobileMenuToggle.setAttribute('aria-label', 'Open navigation menu');
-
-      // Restore body scroll
-      document.body.style.overflow = '';
-
-      // Return focus to menu toggle
-      this.manageFocus(mobileMenuToggle);
-      this.announceToScreenReader('Navigation menu closed');
-
-      // Remove focus trap
-      this.removeFocusTrap();
-    }
-  }
-
-  // Focus trapping for accessibility
-  trapFocus(container) {
-    const focusableElements = container.querySelectorAll(
-      'a[href], button, textarea, input[type="text"], input[type="radio"], input[type="checkbox"], select'
-    );
-
-    if (focusableElements.length === 0) return;
-
-    const firstElement = focusableElements[0];
-    const lastElement = focusableElements[focusableElements.length - 1];
-
-    this.focusTrapHandler = (e) => {
-      if (e.key === 'Tab') {
-        if (e.shiftKey) {
-          if (document.activeElement === firstElement) {
-            e.preventDefault();
-            lastElement.focus();
-          }
-        } else {
-          if (document.activeElement === lastElement) {
-            e.preventDefault();
-            firstElement.focus();
-          }
-        }
-      }
-    };
-
-    document.addEventListener('keydown', this.focusTrapHandler);
-  }
-
-  removeFocusTrap() {
-    if (this.focusTrapHandler) {
-      document.removeEventListener('keydown', this.focusTrapHandler);
-      this.focusTrapHandler = null;
-    }
-  }
-
-  handleKeyboard(e) {
-    // Keyboard shortcuts
-    if (e.ctrlKey || e.metaKey) {
-      switch (e.key) {
-        case 'k':
-          e.preventDefault();
-          // Focus search if available
-          const searchInput = document.getElementById('docs-search');
-          if (searchInput) {
-            searchInput.focus();
-          }
-          break;
-        case '/':
-          e.preventDefault();
-          // Focus search if available
-          const docsSearch = document.getElementById('docs-search');
-          if (docsSearch) {
-            docsSearch.focus();
-          }
-          break;
-      }
-    }
-
-    // Theme toggle with 't' key
-    if (e.key === 't' && !e.ctrlKey && !e.metaKey) {
-      const activeElement = document.activeElement;
-      if (activeElement.tagName !== 'INPUT' && activeElement.tagName !== 'TEXTAREA') {
-        this.toggleTheme();
-      }
-    }
-  }
-
-  // Authentication Methods
-  showAuthModal() {
-    try {
-      console.log('🔐 Showing authentication modal...');
-
-      // Prevent multiple modal openings
-      if (this.isAuthModalOpen) {
-        console.log('🔄 Auth modal already open, skipping...');
-        return;
-      }
-
-      const modal = document.getElementById('auth-modal');
-      if (!modal) {
-        console.warn('⚠️ Auth modal not found, creating...');
-        this.createAuthModal();
-        // Try again after creation
-        setTimeout(() => this.showAuthModal(), 100);
-        return;
-      }
-
-      // Set loading state
-      this.isAuthModalOpen = true;
-
-      // Show modal with smooth animation
-      requestAnimationFrame(() => {
-        modal.style.display = 'flex';
-        document.body.style.overflow = 'hidden';
-
-        // Add fade-in animation
-        modal.style.opacity = '0';
-        requestAnimationFrame(() => {
-          modal.style.transition = 'opacity 0.3s ease';
-          modal.style.opacity = '1';
-
-          // Focus the first visible input field in the active form
-          const activeForm = modal.querySelector('.auth-form.active');
-          if (activeForm) {
-            const firstInput = activeForm.querySelector('input:not([type="hidden"]), button[type="submit"]');
-            if (firstInput) {
-              this.manageFocus(firstInput);
-            }
-          }
-        });
-
-        console.log('✅ Auth modal displayed successfully');
-      });
-    } catch (error) {
-      console.error('❌ Error showing auth modal:', error);
-      this.isAuthModalOpen = false;
-    }
-  }
-
-  hideAuthModal() {
-    try {
-      console.log('🔐 Hiding authentication modal...');
-
-      const modal = document.getElementById('auth-modal');
-      if (modal) {
-        // Add fade-out animation
-        modal.style.transition = 'opacity 0.3s ease';
-        modal.style.opacity = '0';
-
-        setTimeout(() => {
-          modal.style.display = 'none';
-          document.body.style.overflow = '';
-          this.isAuthModalOpen = false;
-          console.log('✅ Auth modal hidden successfully');
-        }, 300);
-      } else {
-        this.isAuthModalOpen = false;
-      }
-    } catch (error) {
-      console.error('❌ Error hiding auth modal:', error);
-      this.isAuthModalOpen = false;
-    }
-  }
-
-  switchAuthTab(tab) {
-    const tabs = document.querySelectorAll('.auth-tab');
-    const forms = document.querySelectorAll('.auth-form');
-
-    tabs.forEach(t => t.classList.remove('active'));
-    forms.forEach(f => f.classList.remove('active'));
-
-    document.querySelector(`[data-tab="${tab}"]`).classList.add('active');
-    document.getElementById(`${tab}-form`).classList.add('active');
-  }
-
-  async handleGoogleSignIn() {
-    // Firebase specific logic removed
-    this.showAuthFeedback('Google Sign-In is currently not available.', 'info');
-    console.log('🔐 Google Sign-In clicked (feature disabled)');
-  }
-
-  async handleGitHubSignIn() {
-    // Firebase specific logic removed
-    this.showAuthFeedback('GitHub Sign-In is currently not available.', 'info');
-    console.log('🔐 GitHub Sign-In clicked (feature disabled)');
-  }
-
-  async handleEmailSignIn(e) {
-    const emailInput = document.getElementById('signin-email');
-    const passwordInput = document.getElementById('signin-password');
-
-    const email = emailInput.value.trim().toLowerCase();
-    const password = passwordInput.value.trim();
-
-    if (!email || !password) {
-      this.handleAuthError('Please enter both email and password.');
-      return;
-    }
-
-    let users = [];
-    try {
-      users = JSON.parse(localStorage.getItem('forgeECUsers')) || [];
-    } catch (error) {
-      console.error('Error parsing forgeECUsers from localStorage:', error);
-      this.handleAuthError('Error accessing user data. Please try again or clear site data.');
-      return;
-    }
-
-    const user = users.find(u => u.email === email);
-
-    if (!user || user.password !== password) { // IMPORTANT: Never store/compare plain text passwords in a real app!
-      this.handleAuthError('Invalid email or password.');
-      return;
-    }
-
-    localStorage.setItem('forgeECCurrentUser', JSON.stringify({ email: user.email, name: user.name }));
-    this.currentUser = { email: user.email, name: user.name };
-    this.updateAuthUI();
-    this.hideAuthModal();
-    this.showAuthFeedback('Signed in successfully!', 'success');
-    console.log('👤 User signed in:', user.email);
-  }
-
-  async handleEmailSignUp(e) {
-    const nameInput = document.getElementById('signup-name');
-    const emailInput = document.getElementById('signup-email');
-    const passwordInput = document.getElementById('signup-password');
-
-    const name = nameInput.value.trim();
-    const email = emailInput.value.trim().toLowerCase();
-    const password = passwordInput.value.trim();
-
-    if (!name || !email || !password) {
-      this.handleAuthError('Please fill in all fields.');
-      return;
-    }
-    if (password.length < 6) {
-      this.handleAuthError('Password must be at least 6 characters long.');
-      return;
-    }
-
-    let users = [];
-    try {
-      users = JSON.parse(localStorage.getItem('forgeECUsers')) || [];
-    } catch (error) {
-      console.error('Error parsing forgeECUsers from localStorage:', error);
-      this.handleAuthError('Error accessing user data. Please try again or clear site data.');
-      return;
-    }
-
-    if (users.find(u => u.email === email)) {
-      this.handleAuthError('An account with this email address already exists.');
-      return;
-    }
-
-    const newUser = { name, email, password }; // IMPORTANT: Never store plain text passwords in a real app!
-    users.push(newUser);
-    localStorage.setItem('forgeECUsers', JSON.stringify(users));
-
-    localStorage.setItem('forgeECCurrentUser', JSON.stringify({ email: newUser.email, name: newUser.name }));
-    this.currentUser = { email: newUser.email, name: newUser.name };
-    this.updateAuthUI();
-    this.hideAuthModal();
-    this.showAuthFeedback('Account created successfully!', 'success');
-    console.log('👤 User account created:', newUser.email);
-  }
-
-  async handleForgotPassword() {
-    this.showAuthFeedback('Password reset is not available in this version.', 'info');
-    console.log('🔐 Password reset clicked (feature disabled)');
-  }
-
-  async handleSignOut() {
-    localStorage.removeItem('forgeECCurrentUser');
-    this.currentUser = null;
-    this.updateAuthUI();
-    this.showAuthFeedback('Signed out successfully', 'info');
-    console.log('👤 User signed out');
-  }
-
-  updateAuthUI() {
-    const storedUser = localStorage.getItem('forgeECCurrentUser');
-    if (storedUser) {
-      try {
-        this.currentUser = JSON.parse(storedUser);
-      } catch (error) {
-        console.error('Error parsing forgeECCurrentUser from localStorage:', error);
-        localStorage.removeItem('forgeECCurrentUser'); // Clear corrupted data
-        this.currentUser = null;
-      }
-    } else {
-      this.currentUser = null;
-    }
-
-    const authTrigger = document.getElementById('auth-trigger');
-    const userMenuTrigger = document.getElementById('user-menu-trigger');
-
-    if (this.currentUser) {
-      if (authTrigger) authTrigger.style.display = 'none';
-      if (userMenuTrigger) {
-        userMenuTrigger.style.display = 'flex';
-        this.updateUserProfile(); // This will also call ensureUserMenuDropdown
-
-        // Set initial aria-expanded state for the menu button
-        const menuButton = document.getElementById('user-menu-btn');
-        if (menuButton) {
-          // Check if dropdown exists and is visible to set correct initial state,
-          // though it should typically be hidden initially.
-<<<<<<< HEAD
-          const dropdown = userMenuTrigger.querySelector('.user-menu');
-          const isDropdownVisible = dropdown && dropdown.classList.contains('active');
-=======
-          const dropdown = userMenuTrigger.querySelector('.user-menu-dropdown');
-          const isDropdownVisible = dropdown && dropdown.style.display === 'block';
->>>>>>> d9cf0e36
-          menuButton.setAttribute('aria-expanded', isDropdownVisible ? 'true' : 'false');
-        }
-      }
-    } else {
-      if (authTrigger) authTrigger.style.display = 'block';
-      if (userMenuTrigger) userMenuTrigger.style.display = 'none';
-    }
-  }
-
-  updateUserProfile() {
-    const user = this.currentUser;
-    if (!user) return;
-
-    const userMenuTrigger = document.getElementById('user-menu-trigger');
-    if (!userMenuTrigger) return;
-
-    let userInfo = userMenuTrigger.querySelector('.user-info');
-    if (userInfo) { // Should always exist as per index.html structure
-      userInfo.innerHTML = `
-        <img src="/assets/default-avatar.png" alt="${user.name || user.email}" class="user-avatar">
-        <span class="user-name">${user.name || user.email}</span>
-      `;
-    }
-
-    // Ensure the dropdown menu is created
-    this.ensureUserMenuDropdown();
-
-    // Populate dropdown header if needed (already done by user-info for trigger)
-    const dropdownUserEmail = userMenuTrigger.querySelector('.user-menu-dropdown-email');
-    if (dropdownUserEmail) {
-        dropdownUserEmail.textContent = user.email;
-    }
-    const dropdownUserName = userMenuTrigger.querySelector('.user-menu-dropdown-name');
-     if (dropdownUserName) {
-        dropdownUserName.textContent = user.name || 'User';
-    }
-  }
-
-  ensureUserMenuDropdown() {
-    const userMenuTrigger = document.getElementById('user-menu-trigger');
-    if (!userMenuTrigger) return;
-
-<<<<<<< HEAD
-    let dropdown = userMenuTrigger.querySelector('.user-menu'); // Use .user-menu class
-    if (!dropdown) {
-      // Ensure currentUser is available for initial population.
-      const userName = this.currentUser ? this.currentUser.name || 'User' : 'User';
-      const userEmail = this.currentUser ? this.currentUser.email : 'user@example.com';
-
-      const dropdownHTML = `
-        <div class="user-menu"> {/* Changed class and removed inline style */}
-          <div class="user-menu-header">
-            <img src="/assets/default-avatar.png" alt="User Avatar" class="user-avatar-dropdown">
-            <div class="user-menu-details">
-              <span class="user-menu-dropdown-name">${userName}</span>
-              <span class="user-menu-dropdown-email">${userEmail}</span>
-            </div>
-          </div>
-          <ul class="user-menu-list"> {/* Assuming .user-menu-list is styled or use .user-menu-items */}
-=======
-    let dropdown = userMenuTrigger.querySelector('.user-menu-dropdown');
-    if (!dropdown) {
-      const dropdownHTML = `
-        <div class="user-menu-dropdown" style="display: none;">
-          <div class="user-menu-header">
-            <img src="/assets/default-avatar.png" alt="User Avatar" class="user-avatar-dropdown">
-            <div class="user-menu-details">
-              <span class="user-menu-dropdown-name">${this.currentUser.name || 'User'}</span>
-              <span class="user-menu-dropdown-email">${this.currentUser.email}</span>
-            </div>
-          </div>
-          <ul class="user-menu-list">
->>>>>>> d9cf0e36
-            <li><a href="#" id="user-profile">Profile</a></li>
-            <li><a href="#" id="user-settings">Settings</a></li>
-            <li><hr class="user-menu-divider"></li>
-            <li><a href="#" id="user-signout-dropdown">Sign Out</a></li>
-          </ul>
-        </div>
-      `;
-      userMenuTrigger.insertAdjacentHTML('beforeend', dropdownHTML);
-<<<<<<< HEAD
-      dropdown = userMenuTrigger.querySelector('.user-menu'); // Re-query with new class
-
-      const profileLink = dropdown.querySelector('#user-profile');
-      if (profileLink) profileLink.addEventListener('click', (e) => {
-        e.preventDefault(); this.handleUserProfileClick(); this.closeUserMenu();
-      });
-
-      const settingsLink = dropdown.querySelector('#user-settings');
-      if (settingsLink) settingsLink.addEventListener('click', (e) => {
-        e.preventDefault(); this.handleUserSettingsClick(); this.closeUserMenu();
-      });
-
-      const signOutLink = dropdown.querySelector('#user-signout-dropdown');
-      if (signOutLink) signOutLink.addEventListener('click', (e) => {
-        // Signout is primarily handled by the global authClickHandler.
-        // This ensures the menu closes if this specific link is clicked.
-=======
-      // Re-query for the dropdown after inserting it
-      dropdown = userMenuTrigger.querySelector('.user-menu-dropdown');
-
-      // Add event listeners for the new items
-      dropdown.querySelector('#user-profile').addEventListener('click', (e) => {
-        e.preventDefault(); this.handleUserProfileClick(); this.closeUserMenu();
-      });
-      dropdown.querySelector('#user-settings').addEventListener('click', (e) => {
-        e.preventDefault(); this.handleUserSettingsClick(); this.closeUserMenu();
-      });
-      // The #user-signout-dropdown will be handled by the main authClickHandler
-      // but we need to ensure it also closes the menu.
-       dropdown.querySelector('#user-signout-dropdown').addEventListener('click', (e) => {
-        // Signout is handled by authClickHandler, just ensure menu closes
->>>>>>> d9cf0e36
-        this.closeUserMenu();
-      });
-    }
-    return dropdown;
-  }
-
-  toggleUserMenu() {
-    const userMenuTrigger = document.getElementById('user-menu-trigger');
-    if (!userMenuTrigger) return;
-
-<<<<<<< HEAD
-    const dropdown = this.ensureUserMenuDropdown();
-    if (!dropdown) return;
-
-    const menuButton = document.getElementById('user-menu-btn');
-    const isOpen = dropdown.classList.contains('active');
-=======
-    const dropdown = this.ensureUserMenuDropdown(); // Ensure dropdown exists
-    if (!dropdown) return;
-
-    const menuButton = document.getElementById('user-menu-btn');
-    const isOpen = dropdown.style.display === 'block';
->>>>>>> d9cf0e36
-
-    if (isOpen) {
-      this.closeUserMenu();
-    } else {
-<<<<<<< HEAD
-      dropdown.classList.add('active');
-      if (menuButton) menuButton.setAttribute('aria-expanded', 'true');
-=======
-      dropdown.style.display = 'block';
-      menuButton.setAttribute('aria-expanded', 'true');
-      // Add event listeners for click outside and Escape key
->>>>>>> d9cf0e36
-      document.addEventListener('click', this.handleClickOutsideUserMenu, true);
-      document.addEventListener('keydown', this.handleEscapeKeyUserMenu, true);
-      console.log('User menu opened');
-    }
-  }
-
-  closeUserMenu() {
-    const userMenuTrigger = document.getElementById('user-menu-trigger');
-    if (!userMenuTrigger) return;
-
-<<<<<<< HEAD
-    const dropdown = userMenuTrigger.querySelector('.user-menu');
-    const menuButton = document.getElementById('user-menu-btn');
-
-    if (dropdown && dropdown.classList.contains('active')) {
-      dropdown.classList.remove('active');
-=======
-    const dropdown = userMenuTrigger.querySelector('.user-menu-dropdown');
-    const menuButton = document.getElementById('user-menu-btn');
-
-    if (dropdown && dropdown.style.display === 'block') {
-      dropdown.style.display = 'none';
->>>>>>> d9cf0e36
-      if (menuButton) menuButton.setAttribute('aria-expanded', 'false');
-      document.removeEventListener('click', this.handleClickOutsideUserMenu, true);
-      document.removeEventListener('keydown', this.handleEscapeKeyUserMenu, true);
-      console.log('User menu closed');
-    }
-  }
-
-  handleClickOutsideUserMenu = (event) => {
-    const userMenuTrigger = document.getElementById('user-menu-trigger');
-    if (userMenuTrigger && !userMenuTrigger.contains(event.target)) {
-      this.closeUserMenu();
-    }
-  }
-
-  handleEscapeKeyUserMenu = (event) => {
-    if (event.key === 'Escape') {
-      this.closeUserMenu();
-    }
-  }
-
-  handleUserProfileClick() {
-    alert('Profile page coming soon!');
-    console.log('User profile clicked');
-  }
-
-  handleUserSettingsClick() {
-    alert('Settings page coming soon!');
-    console.log('User settings clicked');
-  }
-
-  handleAuthError(errorMessage) {
-    // Simplified error handling
-    let message = typeof errorMessage === 'string' ? errorMessage : 'An authentication error occurred. Please try again.';
-    this.showAuthFeedback(message, 'error');
-    console.error('🚨 Authentication Error:', message);
-  }
-
-  showAuthFeedback(message, type = 'info') {
-    // Create or update feedback element
-    let feedback = document.getElementById('auth-feedback');
-
-    if (!feedback) {
-      feedback = document.createElement('div');
-      feedback.id = 'auth-feedback';
-      feedback.className = 'auth-feedback';
-      document.body.appendChild(feedback);
-    }
-
-    feedback.className = `auth-feedback ${type}`;
-    feedback.textContent = message;
-    feedback.style.display = 'block';
-
-    // Auto-hide after 5 seconds
-    setTimeout(() => {
-      feedback.style.display = 'none';
-    }, 5000);
-  }
-
-  // Fallback Authentication System (when Firebase is not available)
-  setupFallbackAuth() {
-    console.log('🔄 Setting up fallback localStorage authentication system. Full authentication features require Firebase.');
-    this.fallbackMode = true; // Indicate that we are in fallback mode
-
-    // Ensure auth event listeners are set up for localStorage operations
-    // This might be redundant if setupAuthEventListeners is called elsewhere,
-    // but it's a safeguard.
-    if (!this.authEventListenersSetup) {
-        this.setupAuthEventListeners();
-    }
-
-    // Check for an existing user in localStorage and update UI
-    // This is important if Firebase fails after the app has been used with localStorage auth
-    const storedUser = localStorage.getItem('forgeECCurrentUser');
-    if (storedUser) {
-      try {
-        this.currentUser = JSON.parse(storedUser);
-        console.log('👤 Active user found in localStorage (fallback mode):', this.currentUser.email);
-      } catch (e) {
-        console.error('Error parsing stored user from localStorage', e);
+            this.isAuthModalOpen = false;
+        }
+    }
+
+    switchAuthTab(tab) {
+        const tabs = document.querySelectorAll('.auth-tab');
+        const forms = document.querySelectorAll('.auth-form');
+        tabs.forEach(t => t.classList.remove('active'));
+        forms.forEach(f => f.classList.remove('active'));
+        document.querySelector(`[data-tab="${tab}"]`).classList.add('active');
+        document.getElementById(`${tab}-form`).classList.add('active');
+    }
+
+    async handleEmailSignIn(e) {
+        const emailInput = document.getElementById('signin-email');
+        const passwordInput = document.getElementById('signin-password');
+        const email = emailInput.value.trim().toLowerCase();
+        const password = passwordInput.value.trim();
+        if (!email || !password) {
+            this.handleAuthError('Please enter both email and password.');
+            return;
+        }
+        let users = [];
+        try {
+            users = JSON.parse(localStorage.getItem('forgeECUsers')) || [];
+        } catch (error) {
+            console.error('Error parsing forgeECUsers from localStorage:', error);
+            this.handleAuthError('Error accessing user data. Please try again or clear site data.');
+            return;
+        }
+        const user = users.find(u => u.email === email);
+        if (!user || user.password !== password) {
+            this.handleAuthError('Invalid email or password.');
+            return;
+        }
+        localStorage.setItem('forgeECCurrentUser', JSON.stringify({ email: user.email, name: user.name }));
+        this.currentUser = { email: user.email, name: user.name };
+        this.updateAuthUI();
+        this.hideAuthModal();
+        this.showAuthFeedback('Signed in successfully!', 'success');
+        console.log('User signed in:', user.email);
+    }
+
+    async handleEmailSignUp(e) {
+        const nameInput = document.getElementById('signup-name');
+        const emailInput = document.getElementById('signup-email');
+        const passwordInput = document.getElementById('signup-password');
+        const name = nameInput.value.trim();
+        const email = emailInput.value.trim().toLowerCase();
+        const password = passwordInput.value.trim();
+        if (!name || !email || !password) {
+            this.handleAuthError('Please fill in all fields.');
+            return;
+        }
+        if (password.length < 6) {
+            this.handleAuthError('Password must be at least 6 characters long.');
+            return;
+        }
+        let users = [];
+        try {
+            users = JSON.parse(localStorage.getItem('forgeECUsers')) || [];
+        } catch (error) {
+            console.error('Error parsing forgeECUsers from localStorage:', error);
+            this.handleAuthError('Error accessing user data. Please try again or clear site data.');
+            return;
+        }
+        if (users.find(u => u.email === email)) {
+            this.handleAuthError('An account with this email address already exists.');
+            return;
+        }
+        const newUser = { name, email, password };
+        users.push(newUser);
+        localStorage.setItem('forgeECUsers', JSON.stringify(users));
+        localStorage.setItem('forgeECCurrentUser', JSON.stringify({ email: newUser.email, name: newUser.name }));
+        this.currentUser = { email: newUser.email, name: newUser.name };
+        this.updateAuthUI();
+        this.hideAuthModal();
+        this.showAuthFeedback('Account created successfully!', 'success');
+        console.log('User account created:', newUser.email);
+    }
+
+    async handleForgotPassword() {
+        this.showAuthFeedback('Password reset is not available in this version.', 'info');
+        console.log('Password reset clicked (feature disabled)');
+    }
+
+    async handleSignOut() {
         localStorage.removeItem('forgeECCurrentUser');
         this.currentUser = null;
-      }
+        this.updateAuthUI();
+        this.showAuthFeedback('Signed out successfully', 'info');
+        console.log('User signed out');
+    }
+
+    updateAuthUI() {
+        const authTrigger = document.getElementById('auth-trigger');
+        const userMenuTrigger = document.getElementById('user-menu-trigger');
+        if (this.currentUser) {
+            if (authTrigger) authTrigger.style.display = 'none';
+            if (userMenuTrigger) {
+                userMenuTrigger.style.display = 'flex';
+                this.updateUserProfile();
+                this.ensureUserMenuDropdown();
+            }
+        } else {
+            if (authTrigger) authTrigger.style.display = 'block';
+            if (userMenuTrigger) userMenuTrigger.style.display = 'none';
+        }
+    }
+
+    updateUserProfile() {
+        const user = this.currentUser;
+        if (!user) return;
+        const userMenuTrigger = document.getElementById('user-menu-trigger');
+        if (!userMenuTrigger) return;
+        const userInfo = userMenuTrigger.querySelector('.user-info');
+        if (userInfo) {
+            userInfo.innerHTML = `
+                <img src="/assets/default-avatar.png" alt="${user.name || user.email}" class="user-avatar">
+                <span class="user-name">${user.name || user.email}</span>
+            `;
+        }
+        this.ensureUserMenuDropdown();
+    }
+
+    ensureUserMenuDropdown() {
+        const userMenuTrigger = document.getElementById('user-menu-trigger');
+        if (!userMenuTrigger) return;
+        let dropdown = userMenuTrigger.querySelector('.user-menu');
+        if (!dropdown) {
+            const userName = this.currentUser ? this.currentUser.name || 'User' : 'User';
+            const userEmail = this.currentUser ? this.currentUser.email : 'user@example.com';
+            const dropdownHTML = `
+                <div class="user-menu">
+                    <div class="user-menu-header">
+                        <img src="/assets/default-avatar.png" alt="User Avatar" class="user-avatar-dropdown">
+                        <div class="user-menu-details">
+                            <span class="user-menu-dropdown-name">${userName}</span>
+                            <span class="user-menu-dropdown-email">${userEmail}</span>
+                        </div>
+                    </div>
+                    <ul class="user-menu-list">
+                        <li><a href="#" id="user-profile">Profile</a></li>
+                        <li><a href="#" id="user-settings">Settings</a></li>
+                        <li><hr class="user-menu-divider"></li>
+                        <li><a href="#" id="user-signout-dropdown">Sign Out</a></li>
+                    </ul>
+                </div>
+            `;
+            userMenuTrigger.insertAdjacentHTML('beforeend', dropdownHTML);
+            dropdown = userMenuTrigger.querySelector('.user-menu');
+            const profileLink = dropdown.querySelector('#user-profile');
+            if (profileLink) profileLink.addEventListener('click', (e) => {
+                e.preventDefault(); this.handleUserProfileClick(); this.closeUserMenu();
+            });
+            const settingsLink = dropdown.querySelector('#user-settings');
+            if (settingsLink) settingsLink.addEventListener('click', (e) => {
+                e.preventDefault(); this.handleUserSettingsClick(); this.closeUserMenu();
+            });
+            const signOutLink = dropdown.querySelector('#user-signout-dropdown');
+            if (signOutLink) signOutLink.addEventListener('click', (e) => {
+                this.closeUserMenu();
+            });
+        }
+        return dropdown;
+    }
+
+    toggleUserMenu() {
+        const userMenuTrigger = document.getElementById('user-menu-trigger');
+        if (!userMenuTrigger) return;
+        const dropdown = this.ensureUserMenuDropdown();
+        if (!dropdown) return;
+        const menuButton = document.getElementById('user-menu-btn');
+        const isOpen = dropdown.classList.contains('active');
+        if (isOpen) {
+            this.closeUserMenu();
+        } else {
+            dropdown.classList.add('active');
+            if (menuButton) menuButton.setAttribute('aria-expanded', 'true');
+            document.addEventListener('click', this.handleClickOutsideUserMenu, true);
+            document.addEventListener('keydown', this.handleEscapeKeyUserMenu, true);
+        }
+    }
+
+    closeUserMenu() {
+        const userMenuTrigger = document.getElementById('user-menu-trigger');
+        if (!userMenuTrigger) return;
+        const dropdown = userMenuTrigger.querySelector('.user-menu');
+        const menuButton = document.getElementById('user-menu-btn');
+        if (dropdown && dropdown.classList.contains('active')) {
+            dropdown.classList.remove('active');
+            if (menuButton) menuButton.setAttribute('aria-expanded', 'false');
+            document.removeEventListener('click', this.handleClickOutsideUserMenu, true);
+            document.removeEventListener('keydown', this.handleEscapeKeyUserMenu, true);
+        }
+    }
+
+    handleClickOutsideUserMenu = (event) => {
+        const userMenuTrigger = document.getElementById('user-menu-trigger');
+        if (userMenuTrigger && !userMenuTrigger.contains(event.target)) {
+            this.closeUserMenu();
+        }
+    }
+
+    handleEscapeKeyUserMenu = (event) => {
+        if (event.key === 'Escape') {
+            this.closeUserMenu();
+        }
+    }
+
+    handleUserProfileClick() {
+        alert('Profile page coming soon!');
+        console.log('User profile clicked');
+    }
+
+    handleUserSettingsClick() {
+        alert('Settings page coming soon!');
+        console.log('User settings clicked');
+    }
+
+    handleAuthError(errorMessage) {
+        let message = typeof errorMessage === 'string' ? errorMessage : 'An authentication error occurred. Please try again.';
+        this.showAuthFeedback(message, 'error');
+        console.error('Authentication Error:', message);
+    }
+
+    showAuthFeedback(message, type = 'info') {
+        let feedback = document.getElementById('auth-feedback');
+        if (!feedback) {
+            feedback = document.createElement('div');
+            feedback.id = 'auth-feedback';
+            feedback.className = 'auth-feedback';
+            document.body.appendChild(feedback);
+        }
+        feedback.className = `auth-feedback ${type}`;
+        feedback.textContent = message;
+        feedback.style.display = 'block';
+        setTimeout(() => {
+            feedback.style.display = 'none';
+        }, 5000);
+    }
+
+    setupFallbackAuth() {
+        console.log('Setting up fallback localStorage authentication system. Full authentication features require Firebase.');
+        this.fallbackMode = true;
+        if (!this.authEventListenersSetup) {
+            this.setupAuthEventListeners();
+        }
+        const storedUser = localStorage.getItem('forgeECCurrentUser');
+        if (storedUser) {
+            try {
+                this.currentUser = JSON.parse(storedUser);
+                console.log('Active user found in localStorage (fallback mode):', this.currentUser.email);
+            } catch (e) {
+                console.error('Error parsing stored user from localStorage', e);
+                localStorage.removeItem('forgeECCurrentUser');
+                this.currentUser = null;
+            }
+        } else {
+            this.currentUser = null;
+        }
+        this.updateAuthUI();
+        console.warn("Application is in fallback authentication mode. User data is stored locally in the browser. Full features require Firebase setup.");
+        this.showAuthFeedback("Using basic offline mode. Online features may be limited.", "info");
+    }
+
+    announceToScreenReader(message) {
+        let liveRegion = document.getElementById('sr-live-region');
+        if (!liveRegion) {
+            liveRegion = document.createElement('div');
+            liveRegion.id = 'sr-live-region';
+            liveRegion.setAttribute('aria-live', 'polite');
+            liveRegion.setAttribute('aria-atomic', 'true');
+            liveRegion.style.cssText = `
+                position: absolute;
+                left: -10000px;
+                width: 1px;
+                height: 1px;
+                overflow: hidden;
+            `;
+            document.body.appendChild(liveRegion);
+        }
+        liveRegion.textContent = '';
+        setTimeout(() => {
+            liveRegion.textContent = message;
+        }, 100);
+    }
+
+    manageFocus(element) {
+        if (element && typeof element.focus === 'function') {
+            element.focus();
+            if (!element.classList.contains('focus-visible')) {
+                element.style.outline = '2px solid var(--color-primary)';
+                element.style.outlineOffset = '2px';
+                const removeFocusIndicator = () => {
+                    element.style.outline = '';
+                    element.style.outlineOffset = '';
+                    element.removeEventListener('blur', removeFocusIndicator);
+                };
+                element.addEventListener('blur', removeFocusIndicator);
+            }
+        }
+    }
+}
+
+document.addEventListener('DOMContentLoaded', () => {
+    window.forgeECApp = new ForgeECApp();
+});
+
+window.ForgeECApp = ForgeECApp;
+
+window.showAuthModal = function() {
+    if (window.forgeECApp && typeof window.forgeECApp.showAuthModal === 'function') {
+        window.forgeECApp.showAuthModal();
     } else {
-      this.currentUser = null;
-    }
-    this.updateAuthUI(); // Update UI based on localStorage user state
-
-    // Inform the user that they are in a limited functionality mode
-    // This could be a dismissible banner or a console message for developers
-    console.warn("🔧 Application is in fallback authentication mode. User data is stored locally in the browser. Full features require Firebase setup.");
-    // Optionally, show a non-intrusive UI notification if appropriate
-    this.showAuthFeedback("Using basic offline mode. Online features may be limited.", "info");
-  }
-
-  // Accessibility helper methods
-  announceToScreenReader(message) {
-    try {
-      // Create or update live region for screen reader announcements
-      let liveRegion = document.getElementById('sr-live-region');
-
-      if (!liveRegion) {
-        liveRegion = document.createElement('div');
-        liveRegion.id = 'sr-live-region';
-        liveRegion.setAttribute('aria-live', 'polite');
-        liveRegion.setAttribute('aria-atomic', 'true');
-        liveRegion.style.cssText = `
-          position: absolute;
-          left: -10000px;
-          width: 1px;
-          height: 1px;
-          overflow: hidden;
-        `;
-        document.body.appendChild(liveRegion);
-      }
-
-      // Clear and set new message
-      liveRegion.textContent = '';
-      setTimeout(() => {
-        liveRegion.textContent = message;
-      }, 100);
-
-      console.log('📢 Screen reader announcement:', message);
-    } catch (error) {
-      console.warn('Failed to announce to screen reader:', error);
-    }
-  }
-
-  // Enhanced focus management
-  manageFocus(element) {
-    try {
-      if (element && typeof element.focus === 'function') {
-        element.focus();
-
-        // Add focus indicator if not present
-        if (!element.classList.contains('focus-visible')) {
-          element.style.outline = '2px solid var(--color-primary)';
-          element.style.outlineOffset = '2px';
-
-          // Remove custom outline when element loses focus
-          const removeFocusIndicator = () => {
-            element.style.outline = '';
-            element.style.outlineOffset = '';
-            element.removeEventListener('blur', removeFocusIndicator);
-          };
-
-          element.addEventListener('blur', removeFocusIndicator);
-        }
-      }
-    } catch (error) {
-      console.warn('Failed to manage focus:', error);
-    }
-  }
-
-  handleFallbackAuth(type, email, password, name = null) {
-    // This function is designed to be called if we want to *prevent* localStorage auth
-    // and only show a message. However, the current flow falls back to localStorage.
-    // For now, it will just log and show a message if called directly,
-    // but it's not part of the primary sign-in/sign-up flow for localStorage.
-    console.log(`🔄 Fallback auth action (${type}) triggered for:`, { email, name });
-
-    const message = `Firebase is not available. Authentication is in local mode. If you expected Firebase, please check your configuration.`;
-    this.showAuthFeedback(message, 'warning');
-
-    console.warn('🔧 Firebase Configuration Note:', {
-      message: 'The application is currently using localStorage for authentication as Firebase is not available or failed to initialize.',
-      details: 'This is expected if Firebase is not configured. For full Firebase features, please set up Firebase Authentication in your project.',
-      guide: 'Refer to FIREBASE_AUTH_CONFIGURATION_GUIDE.md for more details.'
-    });
-
-    // Returning false indicates that this function itself doesn't perform an auth action,
-    // but rather informs about the state.
-    return false;
-  }
-}
-
-// Initialize the application when DOM is loaded
-document.addEventListener('DOMContentLoaded', () => {
-  window.forgeECApp = new ForgeECApp();
-});
-
-// Export for use in other modules
-window.ForgeECApp = ForgeECApp;
-
-// Global function to show Auth modal (no longer Firebase specific)
-window.showAuthModal = function() {
-  if (window.forgeECApp && typeof window.forgeECApp.showAuthModal === 'function') {
-    window.forgeECApp.showAuthModal();
-  } else {
-    console.warn('Forge EC App not initialized or auth modal not available');
-  }
-};
-
-[end of js/main.js]+        console.warn('Forge EC App not initialized or auth modal not available');
+    }
+};